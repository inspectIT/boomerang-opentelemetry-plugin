--- conflicted
+++ resolved
@@ -4,11 +4,7 @@
 import { registerInstrumentations } from '@opentelemetry/instrumentation';
 import { ZoneContextManager } from '@opentelemetry/context-zone';
 import { CollectorTraceExporter, CollectorExporterNodeConfigBase } from '@opentelemetry/exporter-collector';
-<<<<<<< HEAD
-import { ConsoleSpanExporter, SimpleSpanProcessor, Tracer } from '@opentelemetry/tracing';
-=======
-import { ConsoleSpanExporter, SimpleSpanProcessor, BatchSpanProcessor } from '@opentelemetry/tracing';
->>>>>>> 883964f4
+import { ConsoleSpanExporter, SimpleSpanProcessor, BatchSpanProcessor, Tracer } from '@opentelemetry/tracing';
 import { B3Propagator } from '@opentelemetry/propagator-b3';
 import { XMLHttpRequestInstrumentation } from '@opentelemetry/instrumentation-xml-http-request';
 import { FetchInstrumentation } from '@opentelemetry/instrumentation-fetch';
@@ -34,16 +30,13 @@
       instrument_document_load: true,
       instrument_user_interaction: true
     },
-<<<<<<< HEAD
-    commonAttributes: {}
-=======
     exporter: {
       maxQueueSize: 100,
       maxExportBatchSize: 10,
       scheduledDelayMillis: 500,
       exportTimeoutMillis: 30000,
-    }
->>>>>>> 883964f4
+    },
+    commonAttributes: {}
   };
 
   private props: PluginProperties = {
